--- conflicted
+++ resolved
@@ -255,8 +255,7 @@
     event = pick_best_chain.PickBest.Event(
         inputs={}, to_select_from=named_actions, based_on=context, selected=selected
     )
-<<<<<<< HEAD
-    vw_ex_str = text_embedder.to_vw_format(event)
+    vw_ex_str = feature_embedder.format(event)
     assert vw_ex_str == expected
 
 
@@ -338,8 +337,4 @@
         inputs={}, actions=named_actions, context=context
     )
     vw_ex_str = text_embedder.to_vw_format(event)
-    assert vw_ex_str == expected_embed_and_keep
-=======
-    vw_ex_str = feature_embedder.format(event)
-    assert vw_ex_str == expected
->>>>>>> e948fabe
+    assert vw_ex_str == expected_embed_and_keep