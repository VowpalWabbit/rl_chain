import sys

sys.path.append("..")

import rl_chain.slates_chain as slates
from test_utils import MockEncoder

import pytest

encoded_keyword = "[encoded]"
encoded_text = "[ e n c o d e d ] "


def test_slate_text_creation_no_label_no_emb():
    named_actions = {"prefix": ["0", "1"], "context": ["bla"], "suffix": ["0", "1"]}
    expected = """slates shared  |\nslates action 0 |Action 0\nslates action 0 |Action 1\nslates action 1 |Action bla\nslates action 2 |Action 0\nslates action 2 |Action 1\nslates slot  |\nslates slot  |\nslates slot  |"""
    feature_embedder = slates.SlatesFeatureEmbedder()
    event = slates.SlatesPersonalizerChain.Event(
        inputs={}, to_select_from=named_actions, based_on={}
    )
    vw_str_ex = feature_embedder.format(event)
    assert vw_str_ex == expected


def _str(embedding):
    return " ".join([f"{i}:{e}" for i, e in enumerate(embedding)])


def test_slate_text_creation_no_label_w_emb():
    action00 = "0"
    action01 = "1"
    action10 = "bla"
    action20 = "0"
    action21 = "1"
    encoded_action00 = _str(encoded_keyword + action00)
    encoded_action01 = _str(encoded_keyword + action01)
    encoded_action10 = _str(encoded_keyword + action10)
    encoded_action20 = _str(encoded_keyword + action20)
    encoded_action21 = _str(encoded_keyword + action21)

    named_actions = {
        "prefix": slates.base.Embed(["0", "1"]),
        "context": slates.base.Embed(["bla"]),
        "suffix": slates.base.Embed(["0", "1"]),
    }
    expected = f"""slates shared  |\nslates action 0 |Action {encoded_action00}\nslates action 0 |Action {encoded_action01}\nslates action 1 |Action {encoded_action10}\nslates action 2 |Action {encoded_action20}\nslates action 2 |Action {encoded_action21}\nslates slot  |\nslates slot  |\nslates slot  |"""
    feature_embedder = slates.SlatesFeatureEmbedder(model=MockEncoder())
    event = slates.SlatesPersonalizerChain.Event(
        inputs={}, to_select_from=named_actions, based_on={}
    )
<<<<<<< HEAD
    vw_str_ex = text_embedder.to_vw_format(event)
    assert vw_str_ex == expected


def test_slate_text_create_no_label_w_embed_and_keep():
    action00 = "0"
    action01 = "1"
    action10 = "bla"
    action20 = "0"
    action21 = "1"
    encoded_action00 = _str(encoded_keyword + action00)
    encoded_action01 = _str(encoded_keyword + action01)
    encoded_action10 = _str(encoded_keyword + action10)
    encoded_action20 = _str(encoded_keyword + action20)
    encoded_action21 = _str(encoded_keyword + action21)

    named_actions = {
        "prefix": slates.base.EmbedAndKeep(["0", "1"]),
        "context": slates.base.EmbedAndKeep(["bla"]),
        "suffix": slates.base.EmbedAndKeep(["0", "1"]),
    }
    expected = f"""slates shared  |\nslates action 0 |Action {action00 + " " + encoded_action00}\nslates action 0 |Action {action01 + " " + encoded_action01}\nslates action 1 |Action {action10 + " " + encoded_action10}\nslates action 2 |Action {action20 + " " + encoded_action20}\nslates action 2 |Action {action21 + " " + encoded_action21}\nslates slot  |\nslates slot  |\nslates slot  |"""
    text_embedder = slates.SlatesTextEmbedder(model=MockEncoder())
    event = slates.SlatesPersonalizerChain.Event(
        inputs={}, actions=named_actions, context={}
    )
    vw_str_ex = text_embedder.to_vw_format(event)
    assert vw_str_ex == expected


def test_slates_raw_features_underscored():
    action00 = "this is a long action 0"
    action01 = "this is a long action 1"
    action00_underscored = action00.replace(" ", "_")
    action01_underscored = action01.replace(" ", "_")
    encoded_action00 = _str(encoded_keyword + action00)
    encoded_action01 = _str(encoded_keyword + action01)

    ctx_str = "this is a long context"
    ctx_str_underscored = ctx_str.replace(" ", "_")
    encoded_ctx_str = encoded_text + " ".join(char for char in ctx_str)

    # No Embeddings
    named_actions = {"prefix": [action00, action01]}
    context = {"context": ctx_str}
    expected_no_embed = f"""slates shared  |context {ctx_str_underscored} \nslates action 0 |Action {action00_underscored}\nslates action 0 |Action {action01_underscored}\nslates slot  |"""
    text_embedder = slates.SlatesTextEmbedder(model=MockEncoder())
    event = slates.SlatesPersonalizerChain.Event(
        inputs={}, actions=named_actions, context=context
    )
    vw_str_ex = text_embedder.to_vw_format(event)
    assert vw_str_ex == expected_no_embed

    # Just embeddings
    named_actions = {"prefix": slates.base.Embed([action00, action01])}
    context = {"context": slates.base.Embed(ctx_str)}
    expected_embed = f"""slates shared  |context {encoded_ctx_str} \nslates action 0 |Action {encoded_action00}\nslates action 0 |Action {encoded_action01}\nslates slot  |"""
    text_embedder = slates.SlatesTextEmbedder(model=MockEncoder())
    event = slates.SlatesPersonalizerChain.Event(
        inputs={}, actions=named_actions, context=context
    )
    vw_str_ex = text_embedder.to_vw_format(event)
    assert vw_str_ex == expected_embed

    # Embeddings and raw features
    named_actions = {"prefix": slates.base.EmbedAndKeep([action00, action01])}
    context = {"context": slates.base.EmbedAndKeep(ctx_str)}
    expected_embed_and_keep = f"""slates shared  |context {ctx_str_underscored + " " + encoded_ctx_str} \nslates action 0 |Action {action00_underscored + " " + encoded_action00}\nslates action 0 |Action {action01_underscored + " " + encoded_action01}\nslates slot  |"""
    text_embedder = slates.SlatesTextEmbedder(model=MockEncoder())
    event = slates.SlatesPersonalizerChain.Event(
        inputs={}, actions=named_actions, context=context
    )
    vw_str_ex = text_embedder.to_vw_format(event)
    assert vw_str_ex == expected_embed_and_keep
=======
    vw_str_ex = feature_embedder.format(event)
    assert vw_str_ex == expected
>>>>>>> e948fabe
<|MERGE_RESOLUTION|>--- conflicted
+++ resolved
@@ -48,8 +48,7 @@
     event = slates.SlatesPersonalizerChain.Event(
         inputs={}, to_select_from=named_actions, based_on={}
     )
-<<<<<<< HEAD
-    vw_str_ex = text_embedder.to_vw_format(event)
+    vw_str_ex = feature_embedder.format(event)
     assert vw_str_ex == expected
 
 
@@ -122,8 +121,4 @@
         inputs={}, actions=named_actions, context=context
     )
     vw_str_ex = text_embedder.to_vw_format(event)
-    assert vw_str_ex == expected_embed_and_keep
-=======
-    vw_str_ex = feature_embedder.format(event)
-    assert vw_str_ex == expected
->>>>>>> e948fabe
+    assert vw_str_ex == expected_embed_and_keep