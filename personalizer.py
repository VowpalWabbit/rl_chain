--- conflicted
+++ resolved
@@ -349,13 +349,8 @@
 
         pred_action = self.actions[sampled_action]
 
-<<<<<<< HEAD
-        llm_resp:Dict[str, Any] = super()._call(
+        llm_resp: Dict[str, Any] = super()._call(
             run_manager=run_manager, inputs=inputs, preds={'actions': [predicted_action_str]}
-=======
-        llm_resp: Dict[str, Any] = super()._call(
-            run_manager=run_manager, inputs=inputs, preds=pred_action
->>>>>>> 4b830db1
         )
         latest_cost = None
 
@@ -421,7 +416,6 @@
         multi_ex = parse_lines(text_parser, vw_ex)
         self.workspace.learn_one(multi_ex)
 
-<<<<<<< HEAD
 
 class SlatesPersonalizerChain(PersonalizerChain):
     class Label:
@@ -543,9 +537,6 @@
         self.workspace.learn_one(parse_lines(text_parser, self.last_decision.vwtxt))
 
 
-
-=======
->>>>>>> 4b830db1
 # ### TODO:
 # - persist data to log file?
 # - would this work with a longer chain?
