--- conflicted
+++ resolved
@@ -272,12 +272,9 @@
     selection_scorer: Union[SelectionScorer, None]
     policy: Optional[Policy]
     auto_embed: bool = True
-<<<<<<< HEAD
     selected_input_key = "rl_chain_selected"
     selected_based_on_input_key = "rl_chain_selected_based_on"
-=======
     metrics: Optional[MetricsTracker] = None
->>>>>>> a53846a7
 
     def __init__(
         self,
