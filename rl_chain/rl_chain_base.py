from __future__ import annotations

import logging
import os
from typing import Any, Dict, List, Optional, Tuple, Union, Sequence
from abc import ABC, abstractmethod

import vowpal_wabbit_next as vw
from .vw_logger import VwLogger
from .model_repository import ModelRepository
from langchain.prompts.prompt import PromptTemplate

from pydantic import Extra, PrivateAttr

from langchain.callbacks.manager import CallbackManagerForChainRun
from langchain.chains.base import Chain

logger = logging.getLogger(__name__)
logger.setLevel(logging.INFO)
ch = logging.StreamHandler()
formatter = logging.Formatter("%(asctime)s - %(name)s - %(levelname)s - %(message)s")
ch.setFormatter(formatter)
ch.setLevel(logging.INFO)
logger.addHandler(ch)


class _BasedOn:
    def __init__(self, value):
        self.value = value

    def __str__(self):
        return str(self.value)

    __repr__ = __str__


def BasedOn(anything):
    return _BasedOn(anything)


class _ToSelectFrom:
    def __init__(self, value):
        self.value = value

    def __str__(self):
        return str(self.value)

    __repr__ = __str__


def ToSelectFrom(anything):
    if not isinstance(anything, list):
        raise ValueError("ToSelectFrom must be a list to select from")
    return _ToSelectFrom(anything)


class _Embed:
    def __init__(self, value):
        self.value = value

    def __str__(self):
        return str(self.value)

    __repr__ = __str__


def Embed(anything):
    if isinstance(anything, _ToSelectFrom):
        return ToSelectFrom(Embed(anything.value))
    elif isinstance(anything, _BasedOn):
        return BasedOn(Embed(anything.value))
    if isinstance(anything, list):
        return [Embed(v) for v in anything]
    elif isinstance(anything, dict):
        return {k: _Embed(v) for k, v in anything.items()}
    return _Embed(anything)


# helper functions


def parse_lines(parser: vw.TextFormatParser, input_str: str) -> List[vw.Example]:
    return [parser.parse_line(line) for line in input_str.split("\n")]


def get_based_on_and_to_select_from(inputs: Dict[str, Any]):
    to_select_from = {
        k: inputs[k].value
        for k in inputs.keys()
        if isinstance(inputs[k], _ToSelectFrom)
    }

    if not to_select_from:
        raise ValueError(
            "No variables using 'ToSelectFrom' found in the inputs. Please include at least one variable containing a list to select from."
        )

    based_on = {
        k: inputs[k].value if isinstance(inputs[k].value, list) else [inputs[k].value]
        for k in inputs.keys()
        if isinstance(inputs[k], _BasedOn)
    }

    return based_on, to_select_from


# end helper functions


class Selected(ABC):
    pass


class Event(ABC):
    inputs: Dict[str, Any]
    selected: Optional[Selected]

    def __init__(self, inputs: Dict[str, Any], selected: Optional[Selected] = None):
        self.inputs = inputs
        self.selected = selected


class Policy(ABC):
    @abstractmethod
    def predict(self, event: Event) -> Any:
        pass

    @abstractmethod
    def learn(self, event: Event):
        pass

    @abstractmethod
    def log(self, event: Event):
        pass

    def save(self):
        ...


class VwPolicy(Policy):
    def __init__(
        self,
<<<<<<< HEAD
        workspace: vw.Workspace,
        feature_embedder: Embedder,
=======
        model_repo: ModelRepository,
        vw_cmd: Sequence[str],
        text_embedder: Embedder,
>>>>>>> c65589f2
        logger: VwLogger,
        *_,
        **__,
    ):
<<<<<<< HEAD
        self.workspace = workspace
        self.feature_embedder = feature_embedder
=======
        self.model_repo = model_repo
        self.workspace = self.model_repo.load(vw_cmd)
        self.text_embedder = text_embedder
>>>>>>> c65589f2
        self.logger = logger

    def predict(self, event: Event) -> Any:
        text_parser = vw.TextFormatParser(self.workspace)
        return self.workspace.predict_one(
            parse_lines(text_parser, self.feature_embedder.format(event))
        )

    def learn(self, event: Event):
        vw_ex = self.feature_embedder.format(event)

        text_parser = vw.TextFormatParser(self.workspace)
        multi_ex = parse_lines(text_parser, vw_ex)
        self.workspace.learn_one(multi_ex)

    def log(self, event: Event):
        if self.logger.logging_enabled():
            vw_ex = self.feature_embedder.format(event)
            self.logger.log(vw_ex)

    def save(self):
        self.model_repo.save()


class Embedder(ABC):
    @abstractmethod
    def format(self, vw_event: Event) -> str:
        pass


class SelectionScorer(ABC):
    """Abstract method to grade the chosen selection or the response of the llm"""

    @abstractmethod
    def score_response(self, inputs: Dict[str, Any], llm_response: str) -> float:
        pass


class RLChain(Chain):
    """
    RLChain class that utilizes the Vowpal Wabbit (VW) model for personalization.

    Attributes:
        model_loading (bool, optional): If set to True, the chain will attempt to load an existing VW model from the latest checkpoint file in the {model_save_dir} directory (current directory if none specified). If set to False, it will start training from scratch, potentially overwriting existing files. Defaults to True.
        large_action_spaces (bool, optional): If set to True and vw_cmd has not been specified in the constructor, it will enable large action spaces
        vw_cmd (List[str], optional): Advanced users can set the VW command line to whatever they want, as long as it is compatible with the Type that is specified (Type Enum)
        model_save_dir (str, optional): The directory to save the VW model to. Defaults to the current directory.
        selection_scorer (SelectionScorer): If set, the chain will check the response using the provided selection_scorer and the VW model will be updated with the result. Defaults to None.

    Notes:
        The class creates a VW model instance using the provided arguments. Before the chain object is destroyed the save_progress() function can be called. If it is called, the learned VW model is saved to a file in the current directory named `model-<checkpoint>.vw`. Checkpoints start at 1 and increment monotonically.
        When making predictions, VW is first called to choose action(s) which are then passed into the prompt with the key `{actions}`. After action selection, the LLM (Language Model) is called with the prompt populated by the chosen action(s), and the response is returned.
    """

    llm_chain: Chain

    output_key: str = "result"  #: :meta private:
    prompt: PromptTemplate
    selection_scorer: Union[SelectionScorer, None]
    policy: Optional[Policy]

    def __init__(
        self,
<<<<<<< HEAD
        feature_embedder: Embedder,
        model_loading=True,
        vw_cmd=[],
        policy=VwPolicy,
=======
        text_embedder: Embedder,
        model_save_dir = "./",
        reset_model = False,
        vw_cmd = None,
        policy = VwPolicy,
>>>>>>> c65589f2
        vw_logs: Optional[Union[str, os.PathLike]] = None,
        *args,
        **kwargs,
    ):
        super().__init__(*args, **kwargs)
        if self.selection_scorer is None:
            logger.warning(
                "No response validator provided, which means that no reinforcement learning will be done in the RL chain unless update_with_delayed_score is called."
            )
        self.policy = policy(
<<<<<<< HEAD
            workspace=workspace,
            feature_embedder=feature_embedder,
            logger=VwLogger(vw_logs),
=======
            model_repo = ModelRepository(model_save_dir, logger, with_history=True, reset=reset_model),
            vw_cmd = vw_cmd or [],
            text_embedder=text_embedder,
            logger=VwLogger(vw_logs)
>>>>>>> c65589f2
        )

    class Config:
        """Configuration for this pydantic object."""

        extra = Extra.forbid
        arbitrary_types_allowed = True

    @property
    def input_keys(self) -> List[str]:
        """Expect input key.
        :meta private:
        """
        return []

    @property
    def output_keys(self) -> List[str]:
        """Expect output key.

        :meta private:
        """
        return [self.output_key]

    @abstractmethod
    def _call_before_predict(self, inputs: Dict[str, Any]) -> Event:
        pass

    @abstractmethod
    def _call_after_predict_before_llm(
        self, inputs: Dict[str, Any], event: Event, prediction: Any
    ) -> Tuple[Dict[str, Any], Event]:
        pass

    @abstractmethod
    def _call_after_llm_before_scoring(
        self, llm_response: str, event: Event
    ) -> Tuple[Dict[str, Any], Event]:
        pass

    @abstractmethod
    def _call_after_scoring_before_learning(
        self, event: Event, response_quality: Optional[float]
    ) -> Event:
        pass

    def update_with_delayed_score(
        self, score: float, event: Event, force_score=False
    ) -> None:
        """
        Learn will be called with the score specified and the actions/embeddings/etc stored in event

        Will raise an error if selection_scorer is set, and force_score=True was not provided during the method call
        """
        if self.selection_scorer and not force_score:
            raise RuntimeError(
                "The response validator is set, and force_score was not set to True. Please set force_score=True to use this function."
            )
        self._call_after_scoring_before_learning(event=event, response_quality=score)
        self.policy.learn(event=event)
        self.policy.log(event=event)

    def _call(
        self,
        inputs: Dict[str, Any],
        run_manager: Optional[CallbackManagerForChainRun] = None,
    ) -> Dict[str, str]:
        _run_manager = run_manager or CallbackManagerForChainRun.get_noop_manager()

        event = self._call_before_predict(inputs=inputs)
        prediction = self.policy.predict(event=event)

        next_chain_inputs, event = self._call_after_predict_before_llm(
            inputs=inputs, event=event, prediction=prediction
        )

        t = self.llm_chain.run(**next_chain_inputs, callbacks=_run_manager.get_child())
        _run_manager.on_text(t, color="green", verbose=self.verbose)
        t = t.strip()

        if self.verbose:
            _run_manager.on_text("\nCode: ", verbose=self.verbose)

        output = t
        _run_manager.on_text("\nAnswer: ", verbose=self.verbose)
        _run_manager.on_text(output, color="yellow", verbose=self.verbose)

        next_chain_inputs, event = self._call_after_llm_before_scoring(
            llm_response=output, event=event
        )

        response_quality = None
        try:
            if self.selection_scorer:
                response_quality = self.selection_scorer.score_response(
                    inputs=next_chain_inputs, llm_response=output
                )
        except Exception as e:
            logger.info(
                f"The LLM was not able to rank and the chain was not able to adjust to this response, error: {e}"
            )

        event = self._call_after_scoring_before_learning(
            response_quality=response_quality, event=event
        )
        self.policy.learn(event=event)
        self.policy.log(event=event)

        return {self.output_key: {"response": output, "selection_metadata": event}}

    def save_progress(self) -> None:
        """
        This function should be called whenever there is a need to save the progress of the VW (Vowpal Wabbit) model within the chain. It saves the current state of the VW model to a file.

        File Naming Convention:
          The file will be named using the pattern `model-<checkpoint>.vw`, where `<checkpoint>` is a monotonically increasing number. The numbering starts from 1, and increments by 1 for each subsequent save. If there are already saved checkpoints, the number used for `<checkpoint>` will be the next in the sequence.

        Example:
            If there are already two saved checkpoints, `model-1.vw` and `model-2.vw`, the next time this function is called, it will save the model as `model-3.vw`.

        Note:
            Be cautious when deleting or renaming checkpoint files manually, as this could cause the function to reuse checkpoint numbers.
        """
        self.policy.save()

    @property
    def _chain_type(self) -> str:
        return "llm_personalizer_chain"


def is_stringtype_instance(item: Any) -> bool:
    """Helper function to check if an item is a string."""
    return isinstance(item, str) or (
        isinstance(item, _Embed) and isinstance(item.value, str)
    )


def embed_string_type(
    item: Union[str, _Embed], model: Any, namespace: Optional[str] = None
) -> Dict[str, str]:
    """Helper function to embed a string or an _Embed object."""
    join_char = ""
    if isinstance(item, _Embed):
        encoded = model.encode(item.value)
        join_char = " "
    elif isinstance(item, str):
        encoded = item
        join_char = ""
    else:
        raise ValueError(f"Unsupported type {type(item)} for embedding")

    if namespace is None:
        raise ValueError(
            "The default namespace must be provided when embedding a string or _Embed object."
        )

    return {namespace: join_char.join(map(str, encoded))}


def embed_dict_type(item: Dict, model: Any) -> Dict[str, Union[str, List[str]]]:
    """Helper function to embed a dictionary item."""
    inner_dict = {}
    for ns, embed_item in item.items():
        if isinstance(embed_item, list):
            inner_dict[ns] = []
            for embed_list_item in embed_item:
                embedded = embed_string_type(embed_list_item, model, ns)
                inner_dict[ns].append(embedded[ns])
        else:
            inner_dict.update(embed_string_type(embed_item, model, ns))
    return inner_dict


def embed_list_type(
    item: list, model: Any, namespace: Optional[str] = None
) -> List[Dict[str, Union[str, List[str]]]]:
    ret_list = []
    for embed_item in item:
        if isinstance(embed_item, dict):
            ret_list.append(embed_dict_type(embed_item, model))
        else:
            ret_list.append(embed_string_type(embed_item, model, namespace))
    return ret_list


def embed(
    to_embed: Union[
        Union(str, _Embed(str)), Dict, List[Union(str, _Embed(str))], List[Dict]
    ],
    model: Any,
    namespace: Optional[str] = None,
) -> List[Dict[str, Union[str, List[str]]]]:
    """
    Embeds the actions or context using the SentenceTransformer model

    Attributes:
        to_embed: (Union[Union(str, _Embed(str)), Dict, List[Union(str, _Embed(str))], List[Dict]], required) The text to be embedded, either a string, a list of strings or a dictionary or a list of dictionaries.
        namespace: (str, optional) The default namespace to use when dictionary or list of dictionaries not provided.
        model: (Any, required) The model to use for embedding
    Returns:
        List[Dict[str, str]]: A list of dictionaries where each dictionary has the namespace as the key and the embedded string as the value
    """
    if (isinstance(to_embed, _Embed) and isinstance(to_embed.value, str)) or isinstance(
        to_embed, str
    ):
        return [embed_string_type(to_embed, model, namespace)]
    elif isinstance(to_embed, dict):
        return [embed_dict_type(to_embed, model)]
    elif isinstance(to_embed, list):
        return embed_list_type(to_embed, model, namespace)
    else:
        raise ValueError("Invalid input format for embedding")<|MERGE_RESOLUTION|>--- conflicted
+++ resolved
@@ -140,26 +140,16 @@
 class VwPolicy(Policy):
     def __init__(
         self,
-<<<<<<< HEAD
-        workspace: vw.Workspace,
-        feature_embedder: Embedder,
-=======
         model_repo: ModelRepository,
         vw_cmd: Sequence[str],
-        text_embedder: Embedder,
->>>>>>> c65589f2
+        feature_embedder: Embedder,
         logger: VwLogger,
         *_,
         **__,
     ):
-<<<<<<< HEAD
-        self.workspace = workspace
-        self.feature_embedder = feature_embedder
-=======
         self.model_repo = model_repo
         self.workspace = self.model_repo.load(vw_cmd)
-        self.text_embedder = text_embedder
->>>>>>> c65589f2
+        self.feature_embedder = feature_embedder
         self.logger = logger
 
     def predict(self, event: Event) -> Any:
@@ -223,18 +213,11 @@
 
     def __init__(
         self,
-<<<<<<< HEAD
         feature_embedder: Embedder,
-        model_loading=True,
-        vw_cmd=[],
+        model_save_dir="./",
+        reset_model=False,
+        vw_cmd=None,
         policy=VwPolicy,
-=======
-        text_embedder: Embedder,
-        model_save_dir = "./",
-        reset_model = False,
-        vw_cmd = None,
-        policy = VwPolicy,
->>>>>>> c65589f2
         vw_logs: Optional[Union[str, os.PathLike]] = None,
         *args,
         **kwargs,
@@ -245,16 +228,12 @@
                 "No response validator provided, which means that no reinforcement learning will be done in the RL chain unless update_with_delayed_score is called."
             )
         self.policy = policy(
-<<<<<<< HEAD
-            workspace=workspace,
+            model_repo=ModelRepository(
+                model_save_dir, logger, with_history=True, reset=reset_model
+            ),
+            vw_cmd=vw_cmd or [],
             feature_embedder=feature_embedder,
             logger=VwLogger(vw_logs),
-=======
-            model_repo = ModelRepository(model_save_dir, logger, with_history=True, reset=reset_model),
-            vw_cmd = vw_cmd or [],
-            text_embedder=text_embedder,
-            logger=VwLogger(vw_logs)
->>>>>>> c65589f2
         )
 
     class Config:
