from __future__ import annotations

import logging
import glob
import re
import os
from typing import Any, Dict, List, Optional, Tuple, Union
from abc import ABC, abstractmethod

import vowpal_wabbit_next as vw
from .vw_logger import VwLogger
from langchain.prompts.prompt import PromptTemplate

from pydantic import Extra, PrivateAttr

from langchain.callbacks.manager import CallbackManagerForChainRun
from langchain.chains.base import Chain

logger = logging.getLogger(__name__)
logger.setLevel(logging.INFO)
ch = logging.StreamHandler()
formatter = logging.Formatter("%(asctime)s - %(name)s - %(levelname)s - %(message)s")
ch.setFormatter(formatter)
ch.setLevel(logging.INFO)
logger.addHandler(ch)


class _BasedOn:
    def __init__(self, value):
        self.value = value

    def __str__(self):
        return str(self.value)

    __repr__ = __str__


def BasedOn(anything):
    return _BasedOn(anything)


class _ToSelectFrom:
    def __init__(self, value):
        self.value = value

    def __str__(self):
        return str(self.value)

    __repr__ = __str__


def ToSelectFrom(anything):
    if not isinstance(anything, list):
        raise ValueError("ToSelectFrom must be a list to select from")
    return _ToSelectFrom(anything)


class _Embed:
    def __init__(self, value, keep=False):
        self.value = value
        self.keep = keep

    def __str__(self):
        return str(self.value)

    __repr__ = __str__


def Embed(anything, keep=False):
    if isinstance(anything, _ToSelectFrom):
        return ToSelectFrom(Embed(anything.value, keep=keep))
    elif isinstance(anything, _BasedOn):
        return BasedOn(Embed(anything.value, keep=keep))
    if isinstance(anything, list):
        return [Embed(v, keep=keep) for v in anything]
    elif isinstance(anything, dict):
        return {k: Embed(v, keep=keep) for k, v in anything.items()}
    elif isinstance(anything, _Embed):
        return anything
    return _Embed(anything, keep=keep)


def EmbedAndKeep(anything):
    return Embed(anything, keep=True)


# helper functions


def parse_lines(parser: vw.TextFormatParser, input_str: str) -> List[vw.Example]:
    return [parser.parse_line(line) for line in input_str.split("\n")]


def get_based_on_and_to_select_from(inputs: Dict[str, Any]):
    to_select_from = {
        k: inputs[k].value
        for k in inputs.keys()
        if isinstance(inputs[k], _ToSelectFrom)
    }

    if not to_select_from:
        raise ValueError(
            "No variables using 'ToSelectFrom' found in the inputs. Please include at least one variable containing a list to select from."
        )

    based_on = {
        k: inputs[k].value if isinstance(inputs[k].value, list) else [inputs[k].value]
        for k in inputs.keys()
        if isinstance(inputs[k], _BasedOn)
    }

    return based_on, to_select_from


def prepare_inputs_for_autoembed(inputs: Dict[str, Any]):
    # go over all the inputs and if something is either wrapped in _ToSelectFrom or _BasedOn, and if
    # their inner values are not already _Embed, then wrap them in EmbedAndKeep while retaining their _ToSelectFrom or _BasedOn status
    next_inputs = inputs.copy()
    for k, v in next_inputs.items():
        if isinstance(v, _ToSelectFrom) or isinstance(v, _BasedOn):
            if not isinstance(v.value, _Embed):
                next_inputs[k].value = EmbedAndKeep(v.value)
    return next_inputs
# end helper functions


class Selected(ABC):
    pass


class Event(ABC):
    inputs: Dict[str, Any]
    selected: Optional[Selected]

    def __init__(self, inputs: Dict[str, Any], selected: Optional[Selected] = None):
        self.inputs = inputs
        self.selected = selected


class Policy(ABC):
    @abstractmethod
    def predict(self, event: Event) -> Any:
        pass

    @abstractmethod
    def learn(self, event: Event):
        pass

    @abstractmethod
    def log(self, event: Event):
        pass


class VwPolicy(Policy):
    def __init__(
        self,
        workspace: vw.Workspace,
        feature_embedder: Embedder,
        logger: VwLogger,
        *_,
        **__,
    ):
        self.workspace = workspace
        self.feature_embedder = feature_embedder
        self.logger = logger

    def predict(self, event: Event) -> Any:
        text_parser = vw.TextFormatParser(self.workspace)
        return self.workspace.predict_one(
            parse_lines(text_parser, self.feature_embedder.format(event))
        )

    def learn(self, event: Event):
        vw_ex = self.feature_embedder.format(event)

        text_parser = vw.TextFormatParser(self.workspace)
        multi_ex = parse_lines(text_parser, vw_ex)
        self.workspace.learn_one(multi_ex)

    def log(self, event: Event):
        if self.logger.logging_enabled():
            vw_ex = self.feature_embedder.format(event)
            self.logger.log(vw_ex)


class Embedder(ABC):
    @abstractmethod
<<<<<<< HEAD
    def to_vw_format(self, event: Event) -> str:
=======
    def format(self, vw_event: Event) -> str:
>>>>>>> e948fabe
        pass


class SelectionScorer(ABC):
    """Abstract method to grade the chosen selection or the response of the llm"""

    @abstractmethod
    def score_response(self, inputs: Dict[str, Any], llm_response: str) -> float:
        pass


class RLChain(Chain):
    """
    RLChain class that utilizes the Vowpal Wabbit (VW) model for personalization.

    Attributes:
        model_loading (bool, optional): If set to True, the chain will attempt to load an existing VW model from the latest checkpoint file in the {model_save_dir} directory (current directory if none specified). If set to False, it will start training from scratch, potentially overwriting existing files. Defaults to True.
        large_action_spaces (bool, optional): If set to True and vw_cmd has not been specified in the constructor, it will enable large action spaces
        vw_cmd (List[str], optional): Advanced users can set the VW command line to whatever they want, as long as it is compatible with the Type that is specified (Type Enum)
        model_save_dir (str, optional): The directory to save the VW model to. Defaults to the current directory.
        selection_scorer (SelectionScorer): If set, the chain will check the response using the provided selection_scorer and the VW model will be updated with the result. Defaults to None.

    Notes:
        The class creates a VW model instance using the provided arguments. Before the chain object is destroyed the save_progress() function can be called. If it is called, the learned VW model is saved to a file in the current directory named `model-<checkpoint>.vw`. Checkpoints start at 1 and increment monotonically.
        When making predictions, VW is first called to choose action(s) which are then passed into the prompt with the key `{actions}`. After action selection, the LLM (Language Model) is called with the prompt populated by the chosen action(s), and the response is returned.
    """

    llm_chain: Chain
    next_checkpoint: int = 1
    model_save_dir: str = "./"

    output_key: str = "result"  #: :meta private:
    prompt: PromptTemplate
    selection_scorer: Union[SelectionScorer, None]
    policy: Optional[Policy]
    auto_embed: bool = True

    def __init__(
        self,
        feature_embedder: Embedder,
        model_loading=True,
        vw_cmd=[],
        policy=VwPolicy,
        vw_logs: Optional[Union[str, os.PathLike]] = None,
        *args,
        **kwargs,
    ):
        super().__init__(*args, **kwargs)
        if self.selection_scorer is None:
            logger.warning(
                "No response validator provided, which means that no reinforcement learning will be done in the RL chain unless update_with_delayed_score is called."
            )
        next_checkpoint = 1
        serialized_workspace = None

        os.makedirs(self.model_save_dir, exist_ok=True)

        if model_loading:
            vwfile = None
            files = glob.glob(f"{self.model_save_dir}/*.vw")
            pattern = r"model-(\d+)\.vw"
            highest_checkpoint = 0
            for file in files:
                match = re.search(pattern, file)
                if match:
                    checkpoint = int(match.group(1))
                    if checkpoint >= highest_checkpoint:
                        highest_checkpoint = checkpoint
                        vwfile = file

            if vwfile:
                with open(vwfile, "rb") as f:
                    serialized_workspace = f.read()

            next_checkpoint = highest_checkpoint + 1

        self.next_checkpoint = next_checkpoint
        logger.info(f"next model checkpoint = {self.next_checkpoint}")

        logger.info(f"vw command: {vw_cmd}")
        # initialize things
        workspace = None
        if serialized_workspace:
            workspace = vw.Workspace(vw_cmd, model_data=serialized_workspace)
        else:
            workspace = vw.Workspace(vw_cmd)

        self.policy = policy(
            workspace=workspace,
            feature_embedder=feature_embedder,
            logger=VwLogger(vw_logs),
        )

    class Config:
        """Configuration for this pydantic object."""

        extra = Extra.forbid
        arbitrary_types_allowed = True

    @property
    def input_keys(self) -> List[str]:
        """Expect input key.
        :meta private:
        """
        return []

    @property
    def output_keys(self) -> List[str]:
        """Expect output key.

        :meta private:
        """
        return [self.output_key]

    @abstractmethod
    def _call_before_predict(self, inputs: Dict[str, Any]) -> Event:
        pass

    @abstractmethod
    def _call_after_predict_before_llm(
        self, inputs: Dict[str, Any], event: Event, prediction: Any
    ) -> Tuple[Dict[str, Any], Event]:
        pass

    @abstractmethod
    def _call_after_llm_before_scoring(
        self, llm_response: str, event: Event
    ) -> Tuple[Dict[str, Any], Event]:
        pass

    @abstractmethod
    def _call_after_scoring_before_learning(
        self, event: Event, response_quality: Optional[float]
    ) -> Event:
        pass

    def update_with_delayed_score(
        self, score: float, event: Event, force_score=False
    ) -> None:
        """
        Learn will be called with the score specified and the actions/embeddings/etc stored in event

        Will raise an error if selection_scorer is set, and force_score=True was not provided during the method call
        """
        if self.selection_scorer and not force_score:
            raise RuntimeError(
                "The response validator is set, and force_score was not set to True. Please set force_score=True to use this function."
            )
        self._call_after_scoring_before_learning(event=event, response_quality=score)
        self.policy.learn(event=event)
        self.policy.log(event=event)

    def set_auto_embed(self, auto_embed: bool) -> None:
        """
        Set whether the chain should auto embed the inputs or not. If set to False, the inputs will not be embedded and the user will need to embed the inputs themselves before calling run.

        Args:
            auto_embed (bool): Whether the chain should auto embed the inputs or not.
        """
        self.auto_embed = auto_embed

    def _call(
        self,
        inputs: Dict[str, Any],
        run_manager: Optional[CallbackManagerForChainRun] = None,
    ) -> Dict[str, str]:
        _run_manager = run_manager or CallbackManagerForChainRun.get_noop_manager()

        if self.auto_embed:
            inputs = prepare_inputs_for_autoembed(inputs=inputs)

        event = self._call_before_predict(inputs=inputs)
        prediction = self.policy.predict(event=event)

        next_chain_inputs, event = self._call_after_predict_before_llm(
            inputs=inputs, event=event, prediction=prediction
        )

        t = self.llm_chain.run(**next_chain_inputs, callbacks=_run_manager.get_child())
        _run_manager.on_text(t, color="green", verbose=self.verbose)
        t = t.strip()

        if self.verbose:
            _run_manager.on_text("\nCode: ", verbose=self.verbose)

        output = t
        _run_manager.on_text("\nAnswer: ", verbose=self.verbose)
        _run_manager.on_text(output, color="yellow", verbose=self.verbose)

        next_chain_inputs, event = self._call_after_llm_before_scoring(
            llm_response=output, event=event
        )

        response_quality = None
        try:
            if self.selection_scorer:
                response_quality = self.selection_scorer.score_response(
                    inputs=next_chain_inputs, llm_response=output
                )
        except Exception as e:
            logger.info(
                f"The LLM was not able to rank and the chain was not able to adjust to this response, error: {e}"
            )

        event = self._call_after_scoring_before_learning(
            response_quality=response_quality, event=event
        )
        self.policy.learn(event=event)
        self.policy.log(event=event)

        return {self.output_key: {"response": output, "selection_metadata": event}}

    def save_progress(self) -> None:
        """
        This function should be called whenever there is a need to save the progress of the VW (Vowpal Wabbit) model within the chain. It saves the current state of the VW model to a file.

        File Naming Convention:
          The file will be named using the pattern `model-<checkpoint>.vw`, where `<checkpoint>` is a monotonically increasing number. The numbering starts from 1, and increments by 1 for each subsequent save. If there are already saved checkpoints, the number used for `<checkpoint>` will be the next in the sequence.

        Example:
            If there are already two saved checkpoints, `model-1.vw` and `model-2.vw`, the next time this function is called, it will save the model as `model-3.vw`.

        Note:
            Be cautious when deleting or renaming checkpoint files manually, as this could cause the function to reuse checkpoint numbers.
        """
        serialized_workspace = self.workspace.serialize()
        logger.info(
            f"storing in: {self.model_save_dir}/model-{self.next_checkpoint}.vw"
        )
        with open(f"{self.model_save_dir}/model-{self.next_checkpoint}.vw", "wb") as f:
            f.write(serialized_workspace)

    @property
    def _chain_type(self) -> str:
        return "llm_personalizer_chain"


def is_stringtype_instance(item: Any) -> bool:
    """Helper function to check if an item is a string."""
    return isinstance(item, str) or (
        isinstance(item, _Embed) and isinstance(item.value, str)
    )


def embed_string_type(
    item: Union[str, _Embed], model: Any, namespace: Optional[str] = None
) -> Dict[str, str]:
    """Helper function to embed a string or an _Embed object."""
    join_char = ""
    keep_str = ""
    if isinstance(item, _Embed):
        encoded = model.encode(item.value)
        join_char = " "
        if item.keep:
            keep_str = item.value.replace(" ", "_") + " "
    elif isinstance(item, str):
        encoded = item.replace(" ", "_")
        join_char = ""
    else:
        raise ValueError(f"Unsupported type {type(item)} for embedding")

    if namespace is None:
        raise ValueError(
            "The default namespace must be provided when embedding a string or _Embed object."
        )

    return {namespace: keep_str + join_char.join(map(str, encoded))}


def embed_dict_type(item: Dict, model: Any) -> Dict[str, Union[str, List[str]]]:
    """Helper function to embed a dictionary item."""
    inner_dict = {}
    for ns, embed_item in item.items():
        if isinstance(embed_item, list):
            inner_dict[ns] = []
            for embed_list_item in embed_item:
                embedded = embed_string_type(embed_list_item, model, ns)
                inner_dict[ns].append(embedded[ns])
        else:
            inner_dict.update(embed_string_type(embed_item, model, ns))
    return inner_dict


def embed_list_type(
    item: list, model: Any, namespace: Optional[str] = None
) -> List[Dict[str, Union[str, List[str]]]]:
    ret_list = []
    for embed_item in item:
        if isinstance(embed_item, dict):
            ret_list.append(embed_dict_type(embed_item, model))
        else:
            ret_list.append(embed_string_type(embed_item, model, namespace))
    return ret_list


def embed(
    to_embed: Union[
        Union(str, _Embed(str)), Dict, List[Union(str, _Embed(str))], List[Dict]
    ],
    model: Any,
    namespace: Optional[str] = None,
) -> List[Dict[str, Union[str, List[str]]]]:
    """
    Embeds the actions or context using the SentenceTransformer model

    Attributes:
        to_embed: (Union[Union(str, _Embed(str)), Dict, List[Union(str, _Embed(str))], List[Dict]], required) The text to be embedded, either a string, a list of strings or a dictionary or a list of dictionaries.
        namespace: (str, optional) The default namespace to use when dictionary or list of dictionaries not provided.
        model: (Any, required) The model to use for embedding
    Returns:
        List[Dict[str, str]]: A list of dictionaries where each dictionary has the namespace as the key and the embedded string as the value
    """
    if (isinstance(to_embed, _Embed) and isinstance(to_embed.value, str)) or isinstance(
        to_embed, str
    ):
        return [embed_string_type(to_embed, model, namespace)]
    elif isinstance(to_embed, dict):
        return [embed_dict_type(to_embed, model)]
    elif isinstance(to_embed, list):
        return embed_list_type(to_embed, model, namespace)
    else:
        raise ValueError("Invalid input format for embedding")<|MERGE_RESOLUTION|>--- conflicted
+++ resolved
@@ -185,11 +185,7 @@
 
 class Embedder(ABC):
     @abstractmethod
-<<<<<<< HEAD
-    def to_vw_format(self, event: Event) -> str:
-=======
     def format(self, vw_event: Event) -> str:
->>>>>>> e948fabe
         pass
 
 
