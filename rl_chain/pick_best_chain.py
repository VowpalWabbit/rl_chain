--- conflicted
+++ resolved
@@ -102,11 +102,7 @@
 
             chat_prompt = ChatPromptTemplate.from_messages(
                 [
-<<<<<<< HEAD
-                    PickBestAutoResponseValidator.default_system_prompt,
-=======
                     PickBestAutoSelectionScorer.default_system_prompt,
->>>>>>> e948fabe
                     human_message_prompt,
                 ]
             )
@@ -187,14 +183,10 @@
     best_pick_context_input_key = "best_pick_context"
 
     def __init__(
-<<<<<<< HEAD
-        self, text_embedder: Optional[PickBestTextEmbedder] = None, *args, **kwargs
-=======
         self,
         feature_embedder: Optional[PickBestFeatureEmbedder] = None,
         *args,
         **kwargs,
->>>>>>> e948fabe
     ):
         vw_cmd = kwargs.get("vw_cmd", [])
         if not vw_cmd:
