{
 "cells": [
  {
   "cell_type": "markdown",
   "metadata": {},
   "source": [
    "# Prepare core llm chain"
   ]
  },
  {
   "cell_type": "code",
   "execution_count": null,
   "metadata": {},
   "outputs": [],
   "source": [
    "import langchain\n",
    "langchain.debug = False # set to True if  you want to see what the LLM is doing\n",
    "\n",
    "from langchain.chat_models import AzureChatOpenAI\n",
    "\n",
    "import dotenv\n",
    "dotenv.load_dotenv()\n",
    "\n",
    "llm = AzureChatOpenAI(\n",
    "    deployment_name=\"gpt-35-turbo\",\n",
    "    temperature=0,\n",
    "    request_timeout=20,\n",
    "    max_retries=1,\n",
    "    client=None,\n",
    ")\n",
    "\n",
    "llm.predict('Are you ready?')"
   ]
  },
  {
   "cell_type": "markdown",
   "metadata": {},
   "source": [
    "# Vanilla LLMChain"
   ]
  },
  {
   "cell_type": "code",
   "execution_count": null,
   "metadata": {},
   "outputs": [],
   "source": [
    "from langchain.chains.llm import LLMChain\n",
    "from langchain.prompts.prompt import PromptTemplate\n",
    "\n",
    "llm_chain = LLMChain(\n",
    "    llm = llm,\n",
    "    prompt = PromptTemplate(\n",
    "        input_variables=[\"adjective\", \"content\", \"topic\"],\n",
    "        template=\"Hi, please create {adjective} {content} about {topic}.\",\n",
    "    ))"
   ]
  },
  {
   "cell_type": "code",
   "execution_count": null,
   "metadata": {},
   "outputs": [],
   "source": [
    "llm_chain.run(\n",
    "    adjective = \"funny\",\n",
    "    content = \"poem\",\n",
    "    topic = \"machine learning\")"
   ]
  },
  {
   "cell_type": "markdown",
   "metadata": {},
   "source": [
    "# Variable selection"
   ]
  },
  {
   "cell_type": "code",
   "execution_count": null,
   "metadata": {},
   "outputs": [],
   "source": [
    "import rl_chain\n",
    "from langchain.prompts.prompt import PromptTemplate\n",
    "\n",
    "llm_chain = rl_chain.SlatesPersonalizerChain.from_llm(\n",
    "    llm=llm,\n",
    "    prompt = PromptTemplate(\n",
    "        input_variables=[\"adjective\", \"content\", \"topic\"],\n",
    "        template=\"Hi, please create {adjective} {content} about {topic}\",\n",
    "    ))"
   ]
  },
  {
   "cell_type": "code",
   "execution_count": null,
   "metadata": {},
   "outputs": [],
   "source": [
    "r = llm_chain.run(\n",
    "    adjective = rl_chain.ToSelectFrom([\"funny\"]),\n",
    "    content = rl_chain.ToSelectFrom([\"poem\"]),\n",
    "    topic = rl_chain.ToSelectFrom([\"machine learning\"]))\n",
    "\n",
    "print(r[\"response\"])\n",
    "print(r[\"selection_metadata\"].to_select_from)\n",
    "print(r[\"selection_metadata\"].based_on)\n",
    "print(r[\"selection_metadata\"].selected.score)"
   ]
  },
  {
   "cell_type": "code",
   "execution_count": null,
   "metadata": {},
   "outputs": [],
   "source": [
    "llm_chain.update_with_delayed_score(score=1, event=r[\"selection_metadata\"])\n",
    "print(r[\"selection_metadata\"].selected.score)"
   ]
  },
  {
   "cell_type": "markdown",
   "metadata": {},
   "source": [
    "It is ok to be uncertain about certain variable values"
   ]
  },
  {
   "cell_type": "code",
   "execution_count": null,
   "metadata": {},
   "outputs": [],
   "source": [
    "llm_chain.run(\n",
    "    adjective = rl_chain.ToSelectFrom([\"funny\", \"scary\"]),\n",
    "    content = rl_chain.ToSelectFrom([\"poem\"]),\n",
    "    topic = rl_chain.ToSelectFrom([\"machine learning\", \"cats\"]))"
   ]
  },
  {
   "cell_type": "markdown",
   "metadata": {},
   "source": [
    "# Full loop"
   ]
  },
  {
   "cell_type": "code",
   "execution_count": null,
   "metadata": {},
   "outputs": [],
   "source": [
    "import rl_chain\n",
    "from langchain.prompts.prompt import PromptTemplate\n",
    "from langchain.prompts import (\n",
    "    ChatPromptTemplate,\n",
    "    HumanMessagePromptTemplate,\n",
    ")\n",
    "\n",
    "template = \"\"\"\n",
    "using style {style}\n",
    "\n",
    "{prefix}\n",
    "{goal}: {context}.\n",
    "{suffix}\n",
    "\"\"\"\n",
    "prompt = PromptTemplate(\n",
    "    input_variables=[\"prefix\", \"goal\", \"context\", \"suffix\", \"style\"],\n",
    "    template=template,\n",
    ")\n",
    "chain = rl_chain.SlatesPersonalizerChain.from_llm(\n",
    "    llm=llm,\n",
    "    vw_logs = 'logs/stories.txt',\n",
    "    model_save_dir=\"./models\",  # where to save the model checkpoints\n",
    "    prompt = prompt,\n",
<<<<<<< HEAD
    "    response_validator = rl_chain.SlatesAutoResponseValidator(\n",
    "        llm,\n",
    "        prompt = ChatPromptTemplate.from_messages(\n",
    "                [\n",
    "                    rl_chain.SlatesAutoResponseValidator.default_system_prompt,\n",
=======
    "    selection_scorer = rl_chain.SlatesAutoSelectionScorer(\n",
    "        llm,\n",
    "        prompt = ChatPromptTemplate.from_messages(\n",
    "                [\n",
    "                    rl_chain.SlatesAutoSelectionScorer.default_system_prompt,\n",
>>>>>>> e948fabe
    "                    HumanMessagePromptTemplate.from_template(\n",
    "                        '''Given the task:\n",
    "                           {goal}: {context}\n",
    "                           rank how good or bad this response is:\n",
    "                           {llm_response}.'''\n",
    "                    )]\n",
    "    ))\n",
    ")\n",
    "\n",
    "chain.run(\n",
    "    prefix = rl_chain.ToSelectFrom([f'ALWAYS DO EXACTLY WHAT I ASK YOU!', 'Please do your best to help me.']),\n",
    "    goal = rl_chain.ToSelectFrom(['Write a funny story about']),\n",
    "    context = rl_chain.ToSelectFrom(['Friends series']),\n",
    "    suffix = rl_chain.ToSelectFrom(['Please try to be as funny as possible.', '']),\n",
    "    style = \"Shakespeare\")\n"
   ]
  },
  {
   "cell_type": "code",
   "execution_count": null,
   "metadata": {},
   "outputs": [],
   "source": [
    "import rl_chain\n",
    "from langchain.prompts.prompt import PromptTemplate\n",
    "\n",
    "template = \"\"\"\n",
    "{prefix}\n",
    "{goal}: {context}.\n",
    "{suffix}\n",
    "\"\"\"\n",
    "prompt = PromptTemplate(\n",
    "    input_variables=[\"prefix\", \"goal\", \"context\", \"suffix\"],\n",
    "    template=template,\n",
    ")\n",
    "chain = rl_chain.SlatesPersonalizerChain.from_llm(\n",
    "    llm=llm,\n",
    "    vw_logs = 'logs/stories.txt',\n",
    "    model_save_dir=\"./models\",  # where to save the model checkpoints\n",
    "    prompt = prompt,\n",
<<<<<<< HEAD
    "    response_validator = rl_chain.slates_chain.SlatesAutoResponseValidator(\n",
    "        llm,\n",
    "        prompt = ChatPromptTemplate.from_messages(\n",
    "                [\n",
    "                    rl_chain.SlatesAutoResponseValidator.default_system_prompt,\n",
=======
    "    selection_scorer = rl_chain.slates_chain.SlatesAutoSelectionScorer(\n",
    "        llm,\n",
    "        prompt = ChatPromptTemplate.from_messages(\n",
    "                [\n",
    "                    rl_chain.SlatesAutoSelectionScorer.default_system_prompt,\n",
>>>>>>> e948fabe
    "                    HumanMessagePromptTemplate.from_template(\n",
    "                        '''Given the task:\n",
    "                           {goal}: {context}\n",
    "                           rank how good or bad this response is:\n",
    "                           {llm_response}.'''\n",
    "                    )]\n",
    "    ))\n",
    ")\n",
    "chain.run(\n",
    "    prefix = rl_chain.ToSelectFrom(rl_chain.Embed([f'ALWAYS DO EXACTLY WHAT I ASK YOU!', 'Please do your best to help me.'])),\n",
    "    goal = rl_chain.ToSelectFrom([rl_chain.Embed('Write a funny story about')]),\n",
    "    context = rl_chain.ToSelectFrom(['Friends series']),\n",
    "    suffix = rl_chain.ToSelectFrom(['Please try to be as funny as possible.', '']))"
   ]
  },
  {
   "cell_type": "markdown",
   "metadata": {},
   "source": [
    "# Experiment with mock llm"
   ]
  },
  {
   "cell_type": "code",
   "execution_count": null,
   "metadata": {},
   "outputs": [],
   "source": [
    "from typing import List\n",
    "from tests.test_utils import MockScorer\n",
    "\n",
    "class MockLLMChain:\n",
    "    outcomes: List[List[float]] = None\n",
    "    \n",
    "    def __init__(self, outcomes, prompt):\n",
    "        self.outcomes = outcomes\n",
    "        self.prompt = prompt\n",
    "\n",
    "    def run(self, prefix, suffix, **kwargs):\n",
    "        return str(self.outcomes[int(prefix)][int(suffix)])\n",
    "\n",
    "import rl_chain\n",
    "from langchain.prompts.prompt import PromptTemplate\n",
    "\n",
    "template = \"\"\"\n",
    "{prefix}\n",
    "{context}\n",
    "{suffix}\n",
    "\"\"\"\n",
    "prompt = PromptTemplate(\n",
    "    input_variables=[\"prefix\", \"context\", \"suffix\"],\n",
    "    template=template,\n",
    ")\n",
    "chain = rl_chain.SlatesPersonalizerChain.from_llm(\n",
    "    llm=llm,\n",
    "    vw_logs = 'logs/mock.txt',\n",
    "    model_save_dir=\"./models\",  # where to save the model checkpoints\n",
    "    prompt = prompt,\n",
    "    selection_scorer = MockScorer()\n",
    ")\n",
    "chain.llm_chain = MockLLMChain([\n",
    "    [0, 0.3],\n",
    "    [0.6, 0.9]], prompt = prompt)\n",
    "chain.run(\n",
    "    prefix = rl_chain.ToSelectFrom(['0', '1']),\n",
    "    context = rl_chain.ToSelectFrom(['bla']),\n",
    "    suffix = rl_chain.ToSelectFrom(['0', '1']))"
   ]
  },
  {
   "cell_type": "code",
   "execution_count": null,
   "metadata": {},
   "outputs": [],
   "source": [
    "import rl_chain\n",
    "from matplotlib import pyplot as plt\n",
    "\n",
    "vw_chain = rl_chain.SlatesPersonalizerChain.from_llm(\n",
    "    llm=llm,\n",
    "    vw_logs = 'logs/mock.txt',\n",
    "    model_save_dir=\"./models\",  # where to save the model checkpoints\n",
    "    prompt = prompt,\n",
    "    policy = rl_chain.VwPolicy,\n",
    "    selection_scorer = MockScorer()\n",
    ")\n",
    "vw_chain.llm_chain = MockLLMChain([\n",
    "    [0, 0.3],\n",
    "    [0.6, 0.9]], prompt = prompt)\n",
    "\n",
    "rnd_chain = rl_chain.SlatesPersonalizerChain.from_llm(\n",
    "    llm=llm,\n",
    "    vw_logs = 'logs/mock.txt',\n",
    "    model_save_dir=\"./models\",  # where to save the model checkpoints\n",
    "    prompt = prompt,\n",
    "    policy = rl_chain.SlatesRandomPolicy,\n",
<<<<<<< HEAD
    "    response_validator = MockValidator()\n",
=======
    "    selection_scorer = MockScorer()\n",
>>>>>>> e948fabe
    ")\n",
    "rnd_chain.llm_chain = MockLLMChain([\n",
    "    [0, 0.3],\n",
    "    [0.6, 0.9]], prompt = prompt)\n",
    "\n",
    "for i in range(1000):\n",
    "    vw_chain.run(\n",
    "        prefix = rl_chain.ToSelectFrom(['0', '1']),\n",
    "        context = rl_chain.ToSelectFrom(['bla']),\n",
    "        suffix = rl_chain.ToSelectFrom(['0']))\n",
    "    rnd_chain.run(\n",
    "        prefix = rl_chain.ToSelectFrom(['0', '1']),\n",
    "        context = rl_chain.ToSelectFrom(['bla']),\n",
    "        suffix = rl_chain.ToSelectFrom(['0']))\n",
    "\n",
    "vw_chain.reward['r'].rolling(window=100).mean().plot(label=\"vw\")\n",
    "rnd_chain.reward['r'].rolling(window=100).mean().plot(label=\"slates\")\n",
    "plt.legend()"
   ]
  }
 ],
 "metadata": {
  "kernelspec": {
   "display_name": "Python 3",
   "language": "python",
   "name": "python3"
  },
  "language_info": {
   "codemirror_mode": {
    "name": "ipython",
    "version": 3
   },
   "file_extension": ".py",
   "mimetype": "text/x-python",
   "name": "python",
   "nbconvert_exporter": "python",
   "pygments_lexer": "ipython3",
   "version": "3.8.10"
  },
  "orig_nbformat": 4
 },
 "nbformat": 4,
 "nbformat_minor": 2
}<|MERGE_RESOLUTION|>--- conflicted
+++ resolved
@@ -174,19 +174,11 @@
     "    vw_logs = 'logs/stories.txt',\n",
     "    model_save_dir=\"./models\",  # where to save the model checkpoints\n",
     "    prompt = prompt,\n",
-<<<<<<< HEAD
-    "    response_validator = rl_chain.SlatesAutoResponseValidator(\n",
-    "        llm,\n",
-    "        prompt = ChatPromptTemplate.from_messages(\n",
-    "                [\n",
-    "                    rl_chain.SlatesAutoResponseValidator.default_system_prompt,\n",
-=======
     "    selection_scorer = rl_chain.SlatesAutoSelectionScorer(\n",
     "        llm,\n",
     "        prompt = ChatPromptTemplate.from_messages(\n",
     "                [\n",
     "                    rl_chain.SlatesAutoSelectionScorer.default_system_prompt,\n",
->>>>>>> e948fabe
     "                    HumanMessagePromptTemplate.from_template(\n",
     "                        '''Given the task:\n",
     "                           {goal}: {context}\n",
@@ -227,19 +219,11 @@
     "    vw_logs = 'logs/stories.txt',\n",
     "    model_save_dir=\"./models\",  # where to save the model checkpoints\n",
     "    prompt = prompt,\n",
-<<<<<<< HEAD
-    "    response_validator = rl_chain.slates_chain.SlatesAutoResponseValidator(\n",
-    "        llm,\n",
-    "        prompt = ChatPromptTemplate.from_messages(\n",
-    "                [\n",
-    "                    rl_chain.SlatesAutoResponseValidator.default_system_prompt,\n",
-=======
     "    selection_scorer = rl_chain.slates_chain.SlatesAutoSelectionScorer(\n",
     "        llm,\n",
     "        prompt = ChatPromptTemplate.from_messages(\n",
     "                [\n",
     "                    rl_chain.SlatesAutoSelectionScorer.default_system_prompt,\n",
->>>>>>> e948fabe
     "                    HumanMessagePromptTemplate.from_template(\n",
     "                        '''Given the task:\n",
     "                           {goal}: {context}\n",
@@ -336,11 +320,7 @@
     "    model_save_dir=\"./models\",  # where to save the model checkpoints\n",
     "    prompt = prompt,\n",
     "    policy = rl_chain.SlatesRandomPolicy,\n",
-<<<<<<< HEAD
-    "    response_validator = MockValidator()\n",
-=======
     "    selection_scorer = MockScorer()\n",
->>>>>>> e948fabe
     ")\n",
     "rnd_chain.llm_chain = MockLLMChain([\n",
     "    [0, 0.3],\n",
